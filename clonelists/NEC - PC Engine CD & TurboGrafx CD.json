--- conflicted
+++ resolved
@@ -64,13 +64,8 @@
 			["Jack Nicklaus' World Tour Golf - 162 Holes", 1]
 		],
 		"Kabuki Ittouryoudan (FABT)": [
-<<<<<<< HEAD
-            ["Kabuki Ittouryoudan (FAAT)", 2]
-        ],
-=======
 			["Kabuki Ittouryoudan (FAAT)", 2]
 		],
->>>>>>> d9a66c57
 		"Last Alert": [
 			["Red Alert", 1]
 		],
